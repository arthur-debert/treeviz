--- conflicted
+++ resolved
@@ -8,12 +8,10 @@
 
 import click
 
-<<<<<<< HEAD
-from treeviz.config import get_default_config
-=======
-from treeviz.renderer import Renderer
-from treeviz.config import get_default_config, get_builtin_config, _load_config_file
->>>>>>> 4c998274
+from treeviz.config import (
+    get_builtin_config,
+    _load_config_file,
+)
 
 
 @click.group()
@@ -34,10 +32,7 @@
     Configuration management commands.
     """
     pass
-<<<<<<< HEAD
 
-=======
->>>>>>> 4c998274
 
 @config.command("sample")
 @click.option(
@@ -53,58 +48,26 @@
     default="json",
     help="Output format (default: json)",
 )
-def sample(output, format):
-    """
-    Generate a sample configuration file.
-    """
-
-<<<<<<< HEAD
-    # Get sample configuration
-    config = get_default_config()
-
-    if format == "json":
-        output_text = json.dumps(config, indent=2)
-    else:
-        # YAML format (if requested, though not implemented)
-        output_text = json.dumps(config, indent=2)  # Fallback to JSON
-
-    if output:
-        with open(output, "w") as f:
-            f.write(output_text)
-        click.echo(f"Sample configuration written to {output}")
-    else:
-        click.echo(output_text)
-=======
-@config.command("sample")
-@click.option(
-    "--output",
-    "-o", 
-    type=click.Path(),
-    help="Output file path (default: prints to stdout)"
-)
-@click.option(
-    "--format",
-    "-f",
-    type=click.Choice(["json", "yaml"]),
-    default="json",
-    help="Output format (default: json)"
-)
 def config_sample(output, format):
     """
     Generate a sample configuration file.
     """
-    config_data = _load_config_file('sample.json')
-    
+    config_data = _load_config_file("sample.json")
+
     if format == "json":
         content = json.dumps(config_data, indent=2)
     else:  # yaml
         try:
             import yaml
+
             content = yaml.dump(config_data, default_flow_style=False, indent=2)
         except ImportError:
-            click.echo("YAML support requires 'pyyaml' package. Install with: pip install pyyaml", err=True)
+            click.echo(
+                "YAML support requires 'pyyaml' package. Install with: pip install pyyaml",
+                err=True,
+            )
             return
-    
+
     if output:
         with open(output, "w") as f:
             f.write(content)
@@ -118,20 +81,20 @@
 @click.option(
     "--output",
     "-o",
-    type=click.Path(), 
-    help="Output file path (default: prints to stdout)"
+    type=click.Path(),
+    help="Output file path (default: prints to stdout)",
 )
 @click.option(
     "--format",
     "-f",
     type=click.Choice(["json", "yaml"]),
     default="json",
-    help="Output format (default: json)"
+    help="Output format (default: json)",
 )
 def config_builtin(format_name, output, format):
     """
     Export a built-in configuration.
-    
+
     FORMAT_NAME: Name of the built-in format (mdast, json, etc.)
     """
     try:
@@ -139,24 +102,29 @@
     except Exception as e:
         click.echo(f"Error: {e}", err=True)
         return
-    
+
     if format == "json":
         content = json.dumps(config_data, indent=2)
     else:  # yaml
         try:
             import yaml
+
             content = yaml.dump(config_data, default_flow_style=False, indent=2)
         except ImportError:
-            click.echo("YAML support requires 'pyyaml' package. Install with: pip install pyyaml", err=True)
+            click.echo(
+                "YAML support requires 'pyyaml' package. Install with: pip install pyyaml",
+                err=True,
+            )
             return
-    
+
     if output:
         with open(output, "w") as f:
             f.write(content)
-        click.echo(f"Built-in configuration '{format_name}' written to {output}")
+        click.echo(
+            f"Built-in configuration '{format_name}' written to {output}"
+        )
     else:
         click.echo(content)
->>>>>>> 4c998274
 
 
 if __name__ == "__main__":
