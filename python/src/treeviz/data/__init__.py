--- conflicted
+++ resolved
@@ -1,24 +1,3 @@
-<<<<<<< HEAD
-BUILTIN_ADAPTERS = {
-    "3viz": {
-        "label": "label",
-        "type": "type",
-        "children": "children",
-    },
-    "mdast": {
-        "label": "value",
-        "type": "type",
-        "children": "children",
-    },
-    "unist": {
-        "label": "value",
-        "type": "type",
-        "children": "children",
-        "icons": {
-            "root": "I",
-        }
-    }
-=======
 """
 This package contains built-in adapter definitions for treeviz.
 
@@ -33,5 +12,4 @@
 BUILTIN_ADAPTERS = {
     "restructuredtext": rst_def,
     "pandoc": pandoc_def,
->>>>>>> c9670af9
 }