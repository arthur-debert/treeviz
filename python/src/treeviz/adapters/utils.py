"""
This module provides utility functions for treeviz adapters.
"""

import sys
from pathlib import Path
from typing import Any, Dict, Optional, Tuple, Callable
from functools import wraps

from ..definitions.model import AdapterDef
from ..formats import DocumentFormatError, load_document as load_doc_file
from ..icon_pack import get_icon_pack, IconPack
from ..const import DEFAULT_ICON_PACK, ICONS
from ..model import Node


def exit_on_error(func: Callable) -> Callable:
    """
    Decorator that catches exceptions, prints a formatted error, and exits.
    """

    @wraps(func)
    def wrapper(*args, **kwargs):
        try:
            return func(*args, **kwargs)
        except Exception as e:
            print(f"Error: {e}", file=sys.stderr)
            sys.exit(1)

    return wrapper


def load_adapter(
    adapter_spec: str | Dict[str, Any] | AdapterDef,
    adapter_format: Optional[str] = None,
) -> Tuple[Dict[str, Any], Dict[str, str]]:
    """
    Load an adapter definition from a file, built-in name, dict, or
    AdapterDef object.
    """
    if isinstance(adapter_spec, AdapterDef):
        adapter_def_dict = adapter_spec.to_dict()
    elif isinstance(adapter_spec, dict):
        adapter_def_dict = adapter_spec
    elif isinstance(adapter_spec, str) and (
        Path(adapter_spec).suffix in [".json", ".yaml", ".yml"]
        or Path(adapter_spec).is_file()
    ):
        if not Path(adapter_spec).exists():
            raise ValueError(f"Adapter file not found: {adapter_spec}")
        try:
            adapter_def_dict = load_doc_file(
                adapter_spec, format_name=adapter_format
            )
        except DocumentFormatError as e:
            raise DocumentFormatError(
                f"Failed to parse adapter file: {e}"
            ) from e
        except Exception as e:
            raise ValueError(f"Failed to load adapter file: {e}") from e
    elif isinstance(adapter_spec, str):
        try:
            from ..data import BUILTIN_ADAPTERS

            if adapter_spec not in BUILTIN_ADAPTERS:
                raise KeyError
            adapter_def_dict = BUILTIN_ADAPTERS[adapter_spec]
        except (ImportError, KeyError):
            raise ValueError(f"Unknown adapter '{adapter_spec}'")
    else:
        raise TypeError(
            f"adapter_spec must be a str, dict, or AdapterDef, not "
            f"{type(adapter_spec).__name__}"
        )

    if not isinstance(adapter_def_dict, dict):
        raise ValueError("Adapter definition must contain a dictionary.")

<<<<<<< HEAD
    if not any(k in adapter_def_dict for k in ["label", "type", "children"]):
        if "label" not in adapter_def_dict:
=======
def _load_adapter_by_name(
    adapter_name: str,
) -> Tuple[Dict[str, Any], Dict[str, str]]:
    """Load adapter by name (built-in or user-defined)."""
    try:
        if adapter_name == "3viz":
            # Use default 3viz definition
            definition = AdapterDef.default()
        else:
            # Get from library (includes both built-in and user-defined)
            definition = AdapterLib.get(adapter_name)
    except Exception as e:
        available_formats = ["3viz"] + AdapterLib.list_formats()
        raise ValueError(
            f"Unknown adapter '{adapter_name}'. "
            f"Available adapters: {', '.join(available_formats)}"
        ) from e

    # Convert to dict and extract icons
    definition_dict = asdict(definition)
    icons_dict = definition.icons.copy()

    return definition_dict, icons_dict


def _load_adapter_from_file(
    file_path: str, adapter_format: Optional[str] = None
) -> Tuple[Dict[str, Any], Dict[str, str]]:
    """Load adapter from file path."""
    try:
        # Load the adapter definition file
        adapter_dict = load_document(file_path, format_name=adapter_format)

        if not isinstance(adapter_dict, dict):
>>>>>>> c9670af9
            raise ValueError(
                "Invalid adapter definition: must contain at least a "
                "'label' field."
            )

    processed_def = AdapterDef.from_dict(adapter_def_dict)

    adapter_dict = processed_def.__dict__
    # asdict is not recursive, so we need to convert the children
    # selector manually
    if isinstance(adapter_dict["children"], AdapterDef):
        adapter_dict["children"] = adapter_dict["children"].to_dict()

    icons_dict = adapter_dict.get("icons", {}).copy()

    return adapter_dict, icons_dict


def convert_document(
    document: Any, adapter_def: Dict[str, Any]
) -> Optional[Node]:
    """
    Convert a document using a given adapter definition.
    """
    from .core import adapt_node

    return adapt_node(document, adapter_def)


def _find_icon_in_pack(node_type: str, pack: IconPack) -> str | None:
    """Finds an icon for a node_type in a given pack, checking name and
    aliases."""
    for icon_name, icon_def in pack.icons.items():
        if node_type == icon_name or node_type in icon_def.aliases:
            return icon_def.icon
    return None


def resolve_icon(node_type: str, icons_map: dict[str, str]) -> str:
    """
    Resolves an icon for a given node type using the icons map from the
    adapter definition.
    """
    if not node_type:
        return ICONS.get("unknown", "?")

    # 1. Check for a direct mapping for the node_type in icons_map
    icon_ref = icons_map.get(node_type)

    if icon_ref:
        if "." not in icon_ref:
            # It's a direct icon, use as is
            return icon_ref

        # It's a pack reference, e.g., "pack.icon"
        pack_name, icon_name = icon_ref.split(".", 1)
        try:
            pack = get_icon_pack(pack_name)
            if icon_name in pack.icons:
                return pack.icons[icon_name].icon
        except KeyError:
            # Pack not found, fall through to default pack logic for the
            # icon_name
            pass

        # If icon not found in specified pack, try finding `icon_name` in
        # default pack
        default_pack_ref = icons_map.get("") or icons_map.get("*")
        if default_pack_ref:
            try:
                default_pack = get_icon_pack(default_pack_ref)
                if icon_name in default_pack.icons:
                    return default_pack.icons[icon_name].icon
            except KeyError:
                pass  # Default pack not found, fall through

        # Fallback to treeviz pack for the icon_name
        if icon_name in DEFAULT_ICON_PACK.icons:
            return DEFAULT_ICON_PACK.icons[icon_name].icon

    # 2. No direct mapping, check for default pack configured in the
    # adapter
    default_pack_ref = icons_map.get("") or icons_map.get("*")
    if default_pack_ref:
        try:
            pack = get_icon_pack(default_pack_ref)
            icon = _find_icon_in_pack(node_type, pack)
            if icon:
                return icon
        except KeyError:
            # Default pack not found, fall through to treeviz pack
            pass

    # 3. Fallback to the global default "treeviz" icon pack
    icon = _find_icon_in_pack(node_type, DEFAULT_ICON_PACK)
    if icon:
        return icon

    # 4. Final fallback to ICONS mapping (from original implementation)
    return ICONS.get(node_type, ICONS.get("unknown", "?"))<|MERGE_RESOLUTION|>--- conflicted
+++ resolved
@@ -3,11 +3,14 @@
 """
 
 import sys
-from pathlib import Path
 from typing import Any, Dict, Optional, Tuple, Callable
 from functools import wraps
 
+
+from dataclasses import asdict
+
 from ..definitions.model import AdapterDef
+from ..definitions import AdapterLib
 from ..formats import DocumentFormatError, load_document as load_doc_file
 from ..icon_pack import get_icon_pack, IconPack
 from ..const import DEFAULT_ICON_PACK, ICONS
@@ -35,51 +38,50 @@
     adapter_format: Optional[str] = None,
 ) -> Tuple[Dict[str, Any], Dict[str, str]]:
     """
-    Load an adapter definition from a file, built-in name, dict, or
-    AdapterDef object.
-    """
-    if isinstance(adapter_spec, AdapterDef):
-        adapter_def_dict = adapter_spec.to_dict()
-    elif isinstance(adapter_spec, dict):
-        adapter_def_dict = adapter_spec
-    elif isinstance(adapter_spec, str) and (
-        Path(adapter_spec).suffix in [".json", ".yaml", ".yml"]
-        or Path(adapter_spec).is_file()
-    ):
-        if not Path(adapter_spec).exists():
-            raise ValueError(f"Adapter file not found: {adapter_spec}")
-        try:
-            adapter_def_dict = load_doc_file(
-                adapter_spec, format_name=adapter_format
-            )
-        except DocumentFormatError as e:
-            raise DocumentFormatError(
-                f"Failed to parse adapter file: {e}"
-            ) from e
-        except Exception as e:
-            raise ValueError(f"Failed to load adapter file: {e}") from e
+    Load adapter definition and icons from name, file, or object.
+
+    Args:
+        adapter_spec: Adapter name (e.g., "mdast", "3viz"), file path, dict, or AdapterDef object
+        adapter_format: Optional format for file-based adapters (json/yaml)
+                       If None, auto-detects from file extension
+
+    Returns:
+        Tuple of (adapter_definition_dict, icons_dict)
+
+    Raises:
+        ValueError: If adapter name not found or file doesn't exist
+        DocumentFormatError: If adapter file parsing fails
+        TypeError: If adapter_spec is not a supported type
+    """
+    # Handle different input types
+    if isinstance(adapter_spec, dict):
+        # Dictionary object - process directly
+        return _load_adapter_from_dict(adapter_spec)
+    elif hasattr(adapter_spec, "__dict__") and hasattr(adapter_spec, "icons"):
+        # AdapterDef object (or similar) - convert to dict
+        from dataclasses import asdict
+
+        adapter_dict = (
+            asdict(adapter_spec)
+            if hasattr(adapter_spec, "__dict__")
+            else adapter_spec.__dict__
+        )
+        return _load_adapter_from_dict(adapter_dict)
     elif isinstance(adapter_spec, str):
-        try:
-            from ..data import BUILTIN_ADAPTERS
-
-            if adapter_spec not in BUILTIN_ADAPTERS:
-                raise KeyError
-            adapter_def_dict = BUILTIN_ADAPTERS[adapter_spec]
-        except (ImportError, KeyError):
-            raise ValueError(f"Unknown adapter '{adapter_spec}'")
+        # String - could be name or file path
+        # Check if it's a file path (contains path separators or has extension)
+        if "/" in adapter_spec or "\\" in adapter_spec or "." in adapter_spec:
+            # File-based adapter
+            return _load_adapter_from_file(adapter_spec, adapter_format)
+        else:
+            # Built-in adapter by name
+            return _load_adapter_by_name(adapter_spec)
     else:
         raise TypeError(
-            f"adapter_spec must be a str, dict, or AdapterDef, not "
-            f"{type(adapter_spec).__name__}"
+            f"adapter_spec must be string, dict, or AdapterDef object, got {type(adapter_spec)}"
         )
 
-    if not isinstance(adapter_def_dict, dict):
-        raise ValueError("Adapter definition must contain a dictionary.")
-
-<<<<<<< HEAD
-    if not any(k in adapter_def_dict for k in ["label", "type", "children"]):
-        if "label" not in adapter_def_dict:
-=======
+
 def _load_adapter_by_name(
     adapter_name: str,
 ) -> Tuple[Dict[str, Any], Dict[str, str]]:
@@ -111,26 +113,55 @@
     """Load adapter from file path."""
     try:
         # Load the adapter definition file
-        adapter_dict = load_document(file_path, format_name=adapter_format)
+        adapter_dict = load_doc_file(file_path, format_name=adapter_format)
 
         if not isinstance(adapter_dict, dict):
->>>>>>> c9670af9
             raise ValueError(
-                "Invalid adapter definition: must contain at least a "
-                "'label' field."
+                f"Adapter file must contain a dictionary, got {type(adapter_dict).__name__}"
             )
 
-    processed_def = AdapterDef.from_dict(adapter_def_dict)
-
-    adapter_dict = processed_def.__dict__
-    # asdict is not recursive, so we need to convert the children
-    # selector manually
-    if isinstance(adapter_dict["children"], AdapterDef):
-        adapter_dict["children"] = adapter_dict["children"].to_dict()
-
-    icons_dict = adapter_dict.get("icons", {}).copy()
-
-    return adapter_dict, icons_dict
+        # Create AdapterDef from the loaded dict to validate and apply defaults
+        definition = AdapterDef.from_dict(adapter_dict)
+
+        # Convert back to dict and extract icons
+        definition_dict = asdict(definition)
+        icons_dict = definition.icons.copy()
+
+        return definition_dict, icons_dict
+
+    except FileNotFoundError:
+        raise ValueError(f"Adapter file not found: {file_path}")
+    except DocumentFormatError as e:
+        raise DocumentFormatError(
+            f"Failed to parse adapter file '{file_path}': {str(e)}"
+        ) from e
+    except Exception as e:
+        raise ValueError(
+            f"Invalid adapter definition in '{file_path}': {str(e)}"
+        ) from e
+
+
+def _load_adapter_from_dict(
+    adapter_dict: Dict[str, Any]
+) -> Tuple[Dict[str, Any], Dict[str, str]]:
+    """Load adapter from dictionary object."""
+    try:
+        if not isinstance(adapter_dict, dict):
+            raise ValueError(
+                f"Adapter dict must be a dictionary, got {type(adapter_dict).__name__}"
+            )
+
+        # Create AdapterDef from the dict to validate and apply defaults
+        definition = AdapterDef.from_dict(adapter_dict)
+
+        # Convert back to dict and extract icons
+        definition_dict = asdict(definition)
+        icons_dict = definition.icons.copy()
+
+        return definition_dict, icons_dict
+
+    except Exception as e:
+        raise ValueError(f"Invalid adapter definition: {str(e)}") from e
 
 
 def convert_document(
