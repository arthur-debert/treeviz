"""
Configuration Management for 3viz

This module handles loading and validating configuration files for the
declarative converter. Supports JSON configuration files with validation
and helpful error messages.

## Configuration Format

3viz uses JSON configuration files to define how AST nodes are converted and displayed.
A configuration file contains four main sections:

### Configuration Sections

#### 1. attributes (required)
Maps 3viz node properties to source node attributes:
- `label`: Property containing the text to display
- `type`: Property containing the node type  
- `children`: Property containing child nodes

#### 2. icon_map (optional)
Maps node types to display symbols using Unicode characters

#### 3. type_overrides (optional)
Overrides attributes for specific node types, allowing per-type customization

#### 4. ignore_types (optional)
List of node types to skip during conversion

### Configuration Files

See the actual configuration files for examples:
- `treeviz/configs/default.json` - System default configuration
- `treeviz/configs/sample.json` - User sample configuration  
- `treeviz/configs/mdast.json` - Markdown AST format
- `treeviz/configs/json.json` - Generic JSON structures

### Advanced Configuration

For complex attribute extraction, you can specify nested paths like:
- `"label": "props.title"` - Access nested properties
- `"type": "node.type"` - Deep object access
- `"children": "content.children"` - Nested arrays

### Built-in Configurations

3viz includes built-in configurations for popular formats loaded from files.
Use them with:
```python
from treeviz.config import get_builtin_config
config = get_builtin_config("mdast")
```

### Configuration Loading

Configurations are loaded and merged with defaults:
1. Default configuration provides base settings
2. User configuration overrides specific values  
3. Result includes all necessary fields

```python
from treeviz.config import load_config

# Load from file
config = load_config(config_path="my_config.json")

# Load from dictionary
config = load_config(config_dict={"icon_map": {"custom": "★"}})

# Use defaults only
config = load_config()
```
"""

import json
import sys
from pathlib import Path
from typing import Any, Dict, Optional
import importlib.resources

from .converter import ConversionError


<<<<<<< HEAD
def _deep_merge_config(
    base: Dict[str, Any], override: Dict[str, Any]
) -> Dict[str, Any]:
    """
    Deep merge configuration dictionaries, with override taking precedence.

    Args:
        base: Base configuration
        override: Override configuration

=======
def _deep_merge_config(base: Dict[str, Any], override: Dict[str, Any]) -> Dict[str, Any]:
    """
    Deep merge configuration dictionaries, with override taking precedence.
    
    Args:
        base: Base configuration
        override: Override configuration
        
>>>>>>> 4c998274
    Returns:
        Merged configuration
    """
    result = base.copy()
<<<<<<< HEAD

    for key, value in override.items():
        if (
            key in result
            and isinstance(result[key], dict)
            and isinstance(value, dict)
        ):
            result[key] = _deep_merge_config(result[key], value)
        else:
            result[key] = value

=======
    
    for key, value in override.items():
        if key in result and isinstance(result[key], dict) and isinstance(value, dict):
            result[key] = _deep_merge_config(result[key], value)
        else:
            result[key] = value
            
>>>>>>> 4c998274
    return result


def load_config(
    config_path: Optional[str] = None, config_dict: Optional[Dict] = None
) -> Dict[str, Any]:
    """
    Load and validate a 3viz configuration.

    Args:
        config_path: Path to JSON configuration file (optional)
        config_dict: Configuration dictionary (optional, alternative to file)

    Returns:
        Validated configuration dictionary merged with defaults.
        If no config is provided, returns default configuration.

    Raises:
        ConversionError: If configuration is invalid
    """
    # Start with default configuration
    config = get_default_config()
<<<<<<< HEAD

    # Load user configuration if provided
    user_config = None

=======
    
    # Load user configuration if provided
    user_config = None
    
>>>>>>> 4c998274
    if config_path and config_dict:
        raise ConversionError("Cannot specify both config_path and config_dict")

    if config_path:
        try:
            path = Path(config_path)
            if not path.exists():
                raise ConversionError(
                    f"Configuration file not found: {config_path}"
                )

            with open(path, "r") as f:
                user_config = json.load(f)

        except json.JSONDecodeError as e:
            raise ConversionError(f"Invalid JSON in configuration file: {e}")
        except Exception as e:
            raise ConversionError(f"Failed to load configuration file: {e}")

    elif config_dict:
        user_config = config_dict

    # Merge user config with defaults if provided
    if user_config:
        config = _deep_merge_config(config, user_config)

    # Validate configuration
    return validate_config(config)


def validate_config(config: Dict[str, Any]) -> Dict[str, Any]:
    """
    Validate a configuration dictionary.

    Args:
        config: Configuration to validate

    Returns:
        Validated configuration (may include defaults)

    Raises:
        ConversionError: If configuration is invalid
    """
    if not isinstance(config, dict):
        raise ConversionError("Configuration must be a dictionary")

    # Check for required sections
    if "attributes" not in config:
        raise ConversionError("Configuration must include 'attributes' section")

    attributes = config["attributes"]
    if not isinstance(attributes, dict):
        raise ConversionError("'attributes' section must be a dictionary")

    if "label" not in attributes:
        raise ConversionError(
            "'attributes' must specify how to extract 'label'"
        )

    # Validate optional sections
    if "icon_map" in config and not isinstance(config["icon_map"], dict):
        raise ConversionError("'icon_map' must be a dictionary")

    if "type_overrides" in config and not isinstance(
        config["type_overrides"], dict
    ):
        raise ConversionError("'type_overrides' must be a dictionary")

    if "ignore_types" in config and not isinstance(
        config["ignore_types"], list
    ):
        raise ConversionError("'ignore_types' must be a list")

    # Validate type_overrides structure
    if "type_overrides" in config:
        for type_name, overrides in config["type_overrides"].items():
            if not isinstance(overrides, dict):
                raise ConversionError(
                    f"Type override for '{type_name}' must be a dictionary"
                )

    return config


def _load_config_file(filename: str) -> Dict[str, Any]:
    """
    Load a configuration file from the configs package.
<<<<<<< HEAD

    Args:
        filename: Name of the config file to load

    Returns:
        Configuration dictionary

=======
    
    Args:
        filename: Name of the config file to load
        
    Returns:
        Configuration dictionary
        
>>>>>>> 4c998274
    Raises:
        ConversionError: If file cannot be loaded
    """
    try:
<<<<<<< HEAD
        with importlib.resources.open_text("treeviz.configs", filename) as f:
=======
        with importlib.resources.open_text('treeviz.configs', filename) as f:
>>>>>>> 4c998274
            return json.load(f)
    except Exception as e:
        raise ConversionError(f"Failed to load config file '{filename}': {e}")


def get_default_config() -> Dict[str, Any]:
    """
    Get the default configuration.
<<<<<<< HEAD

    Returns:
        Default configuration loaded from default.json
    """
    return _load_config_file("default.json")
=======
    
    Returns:
        Default configuration loaded from default.json
    """
    return _load_config_file('default.json')




>>>>>>> 4c998274


def get_builtin_config(format_name: str) -> Dict[str, Any]:
    """
    Get a built-in configuration for a popular format.

    Args:
        format_name: Name of the format ("mdast", "json", etc.)

    Returns:
        Built-in configuration merged with defaults

    Raises:
        ConversionError: If format is not supported
    """
    # Load config from file
<<<<<<< HEAD
    config = _load_config_file(f"{format_name}.json")

    # Merge with default configuration
    default_config = get_default_config()
    merged_config = _deep_merge_config(default_config, config)

=======
    config = _load_config_file(f'{format_name}.json')
    
    # Merge with default configuration
    default_config = get_default_config()
    merged_config = _deep_merge_config(default_config, config)
    
>>>>>>> 4c998274
    return merged_config


def exit_on_config_error(func):
    """Decorator to exit with status 1 on configuration errors."""

    def wrapper(*args, **kwargs):
        try:
            return func(*args, **kwargs)
        except ConversionError as e:
            print(f"Configuration Error: {e}", file=sys.stderr)
            sys.exit(1)

    return wrapper<|MERGE_RESOLUTION|>--- conflicted
+++ resolved
@@ -81,7 +81,6 @@
 from .converter import ConversionError
 
 
-<<<<<<< HEAD
 def _deep_merge_config(
     base: Dict[str, Any], override: Dict[str, Any]
 ) -> Dict[str, Any]:
@@ -91,22 +90,10 @@
     Args:
         base: Base configuration
         override: Override configuration
-
-=======
-def _deep_merge_config(base: Dict[str, Any], override: Dict[str, Any]) -> Dict[str, Any]:
-    """
-    Deep merge configuration dictionaries, with override taking precedence.
-    
-    Args:
-        base: Base configuration
-        override: Override configuration
-        
->>>>>>> 4c998274
     Returns:
         Merged configuration
     """
     result = base.copy()
-<<<<<<< HEAD
 
     for key, value in override.items():
         if (
@@ -117,16 +104,6 @@
             result[key] = _deep_merge_config(result[key], value)
         else:
             result[key] = value
-
-=======
-    
-    for key, value in override.items():
-        if key in result and isinstance(result[key], dict) and isinstance(value, dict):
-            result[key] = _deep_merge_config(result[key], value)
-        else:
-            result[key] = value
-            
->>>>>>> 4c998274
     return result
 
 
@@ -149,17 +126,9 @@
     """
     # Start with default configuration
     config = get_default_config()
-<<<<<<< HEAD
 
     # Load user configuration if provided
     user_config = None
-
-=======
-    
-    # Load user configuration if provided
-    user_config = None
-    
->>>>>>> 4c998274
     if config_path and config_dict:
         raise ConversionError("Cannot specify both config_path and config_dict")
 
@@ -247,32 +216,17 @@
 def _load_config_file(filename: str) -> Dict[str, Any]:
     """
     Load a configuration file from the configs package.
-<<<<<<< HEAD
 
     Args:
         filename: Name of the config file to load
 
     Returns:
         Configuration dictionary
-
-=======
-    
-    Args:
-        filename: Name of the config file to load
-        
-    Returns:
-        Configuration dictionary
-        
->>>>>>> 4c998274
     Raises:
         ConversionError: If file cannot be loaded
     """
     try:
-<<<<<<< HEAD
         with importlib.resources.open_text("treeviz.configs", filename) as f:
-=======
-        with importlib.resources.open_text('treeviz.configs', filename) as f:
->>>>>>> 4c998274
             return json.load(f)
     except Exception as e:
         raise ConversionError(f"Failed to load config file '{filename}': {e}")
@@ -281,23 +235,11 @@
 def get_default_config() -> Dict[str, Any]:
     """
     Get the default configuration.
-<<<<<<< HEAD
 
     Returns:
         Default configuration loaded from default.json
     """
     return _load_config_file("default.json")
-=======
-    
-    Returns:
-        Default configuration loaded from default.json
-    """
-    return _load_config_file('default.json')
-
-
-
-
->>>>>>> 4c998274
 
 
 def get_builtin_config(format_name: str) -> Dict[str, Any]:
@@ -314,21 +256,11 @@
         ConversionError: If format is not supported
     """
     # Load config from file
-<<<<<<< HEAD
     config = _load_config_file(f"{format_name}.json")
 
     # Merge with default configuration
     default_config = get_default_config()
     merged_config = _deep_merge_config(default_config, config)
-
-=======
-    config = _load_config_file(f'{format_name}.json')
-    
-    # Merge with default configuration
-    default_config = get_default_config()
-    merged_config = _deep_merge_config(default_config, config)
-    
->>>>>>> 4c998274
     return merged_config
 
 
